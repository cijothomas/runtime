--- conflicted
+++ resolved
@@ -2,25 +2,6 @@
   "frameworks": {
     "netstandard1.3": {
       "dependencies": {
-<<<<<<< HEAD
-        "Microsoft.NETCore.Platforms": "1.0.2-beta-devapi-24415-01",
-        "System.Runtime": "4.2.0-beta-devapi-24415-01",
-        "System.Text.Encoding": "4.0.12-beta-devapi-24415-01",
-        "System.IO": "4.2.0-beta-devapi-24415-01",
-        "System.Collections.NonGeneric": "4.1.0-beta-devapi-24415-01",
-        "System.Collections.Specialized": "4.0.2-beta-devapi-24415-01",
-        "System.Diagnostics.TraceSource": "4.0.1-beta-devapi-24415-01",
-        "Microsoft.Win32.Registry": "4.0.1-beta-devapi-24415-01",
-        "System.Threading.Tasks.Extensions": "4.1.0-beta-devapi-24415-01",
-        "System.ComponentModel.TypeConverter": "4.1.1-beta-devapi-24415-01",
-        "System.IO.FileSystem.Primitives": "4.0.2-beta-devapi-24415-01",
-        "System.IO.FileSystem": "4.1.0-beta-devapi-24415-01",
-        "System.Reflection.TypeExtensions": "4.1.1-beta-devapi-24415-01",
-        "System.Data.Common": "4.1.1-beta-devapi-24415-01",
-        "System.Console": "4.1.0-beta-devapi-24415-01",
-        "System.Reflection": "4.1.1-beta-devapi-24415-01",
-        "System.Threading.Tasks": "4.0.12-beta-devapi-24415-01"
-=======
         "Microsoft.NETCore.Platforms": "1.0.2-beta-24416-03",
         "System.Collections": "4.0.10",
         "System.Diagnostics.Debug": "4.0.10",
@@ -38,7 +19,6 @@
         "System.Text.RegularExpressions": "4.0.0",
         "System.Threading.Tasks": "4.0.10",
         "System.Threading.Tasks.Extensions": "4.0.0"
->>>>>>> eec2d243
       },
       "imports": [
         "dotnet5.4"
